[package]
org = "ballerina"
name = "avro"
<<<<<<< HEAD
version = "1.0.1"
=======
version = "1.0.2"
>>>>>>> 4c32e186
authors = ["Ballerina"]
export=["avro"]
keywords = ["avro", "serialization", "deserialization", "serdes"]
repository = "https://github.com/ballerina-platform/module-ballerina-avro"
license = ["Apache-2.0"]
distribution = "2201.8.0"

[build-options]
observabilityIncluded = true

[platform.java21]
graalvmCompatible = true

[[platform.java21.dependency]]
groupId = "io.ballerina.lib"
artifactId = "avro-native"
<<<<<<< HEAD
version = "1.0.1"
path = "../native/build/libs/avro-native-1.0.1-SNAPSHOT.jar"
=======
version = "1.0.2"
path = "../native/build/libs/avro-native-1.0.2.jar"
>>>>>>> 4c32e186

[[platform.java21.dependency]]
groupId = "org.apache.avro"
artifactId = "avro"
version = "1.11.4"
path = "./lib/avro-1.11.4.jar"

[[platform.java21.dependency]]
groupId = "com.fasterxml.jackson.core"
artifactId = "jackson-core"
version = "2.18.0"
path = "./lib/jackson-core-2.18.0.jar"

[[platform.java17.dependency]]
groupId = "com.fasterxml.jackson.core"
artifactId = "jackson-annotations"
version = "2.18.0"
path = "./lib/jackson-annotations-2.18.0.jar"

[[platform.java17.dependency]]
groupId = "com.fasterxml.jackson.core"
artifactId = "jackson-databind"
version = "2.18.0"
path = "./lib/jackson-databind-2.18.0.jar"<|MERGE_RESOLUTION|>--- conflicted
+++ resolved
@@ -1,11 +1,7 @@
 [package]
 org = "ballerina"
 name = "avro"
-<<<<<<< HEAD
-version = "1.0.1"
-=======
 version = "1.0.2"
->>>>>>> 4c32e186
 authors = ["Ballerina"]
 export=["avro"]
 keywords = ["avro", "serialization", "deserialization", "serdes"]
@@ -22,13 +18,8 @@
 [[platform.java21.dependency]]
 groupId = "io.ballerina.lib"
 artifactId = "avro-native"
-<<<<<<< HEAD
-version = "1.0.1"
-path = "../native/build/libs/avro-native-1.0.1-SNAPSHOT.jar"
-=======
 version = "1.0.2"
 path = "../native/build/libs/avro-native-1.0.2.jar"
->>>>>>> 4c32e186
 
 [[platform.java21.dependency]]
 groupId = "org.apache.avro"
